--- conflicted
+++ resolved
@@ -4,11 +4,7 @@
 
 setup(
     name="bellows",
-<<<<<<< HEAD
-    version="100.7.4.5",
-=======
-    version="100.7.4.3.dev2",
->>>>>>> f590ecdb
+    version="100.7.4.6",
     description="Library implementing EZSP",
 #    url="http://github.com/Yoda-x/bellows",
     author="orig by Russell Cloran",
