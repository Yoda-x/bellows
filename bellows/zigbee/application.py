import asyncio
import binascii
import logging
import os
from zigpy.exceptions import DeliveryError
import zigpy.application
import zigpy.device
import zigpy.util
import zigpy.zdo
import bellows.types as t
import bellows.zigbee.util
import traceback

LOGGER = logging.getLogger(__name__)


class ControllerApplication(zigpy.application.ControllerApplication):
    direct = t.EmberOutgoingMessageType.OUTGOING_DIRECT

    def __init__(self, ezsp, database_file=None):
        super().__init__(database_file=database_file)
        self._ezsp = ezsp

        self._pending = dict()
        self._multicast_table = dict()
        self._groups = set()
        self._neighbor_table = dict()
        self._child_table = dict()
        self._route_table = dict()
        self._route_table_size = 0
        self._startup = False
        self._startup_task = None
        self._watchdog_task = asyncio.ensure_future(self._watchdog())
        self._pull_frames_task = None
        self._stackversion = 0x50000 # mimimum stackversion

    def status(self):
        return [self._ezsp.status(), [
                   self._startup,
                   self._watchdog_task.done(),
                   self._pull_frames_task.done()]
                ]

    def stats(self):
        return self._ezsp.stats()

    async def _watchdog(self, wakemeup=60):
        """run in background, checks if uart restart hangs and restart as needed."""
        while True:
            try:
                await asyncio.sleep(wakemeup)
                LOGGER.debug("watchdog: running")
                if self._startup or (sum(self._ezsp.status())):
                    LOGGER.error("watchdog: startup running or failed uart restart ")
                    if self._startup_task and not self._startup_task.done():
                        self._startup_task.cancel()
                        LOGGER.warning("watchdog: cancel startup task ")
                        try:
                            await self._startup_task
                        except asyncio.CancelledError:
                            LOGGER.info("watchdog: startup terminated, catched Cancelled")
                    self._startup = False
                    self._startup_task = asyncio.ensure_future(self.startup())
            except Exception as e:
                LOGGER.info("watchdog: catched %s",  e)

    async def initialize(self):
        """Perform basic NCP initialization steps."""
        e = self._ezsp
        await asyncio.sleep(1)

        await e.reset()
        self._stackversion = await e.version()
        LOGGER.info("EZSP StackVersion : 0x%04x", self._stackversion)
        self._pull_frames_task = asyncio.ensure_future(self._pull_frames())
        c = t.EzspConfigId
        await self._cfg(c.CONFIG_STACK_PROFILE, 2)
        await self._cfg(c.CONFIG_SECURITY_LEVEL, 5)
        await self._cfg(c.CONFIG_SUPPORTED_NETWORKS, 1)
        zdo = (
            t.EmberZdoConfigurationFlags.APP_RECEIVES_SUPPORTED_ZDO_REQUESTS |
            t.EmberZdoConfigurationFlags.APP_HANDLES_UNSUPPORTED_ZDO_REQUESTS
        )
        await self._cfg(c.CONFIG_APPLICATION_ZDO_FLAGS, zdo)
        await self._cfg(c.CONFIG_TRUST_CENTER_ADDRESS_CACHE_SIZE, 2)
        await self._cfg(c.CONFIG_ADDRESS_TABLE_SIZE, 64)
        await self._cfg(c.CONFIG_SOURCE_ROUTE_TABLE_SIZE, 16)
        await self._cfg(c.CONFIG_MAX_END_DEVICE_CHILDREN, 16)
        await self._cfg(c.CONFIG_KEY_TABLE_SIZE, 16)
        await self._cfg(c.CONFIG_TRANSIENT_KEY_TIMEOUT_S, 180, True)
        if self._stackversion > 0x64ff:
            await self._cfg(c.CONFIG_END_DEVICE_POLL_TIMEOUT, 9)
            # with ezsp_callback_handlerstack 6.5 timeout changes
            # timeout_shift is gone
            # The timeout corresponding to a nonzero value N is 2^N minutes
        else:
            await self._cfg(c.CONFIG_END_DEVICE_POLL_TIMEOUT, 120)
            await self._cfg(c.CONFIG_END_DEVICE_POLL_TIMEOUT_SHIFT, 8)
        await self._cfg(c.CONFIG_APS_UNICAST_MESSAGE_COUNT, 20)
        await self._cfg(c.CONFIG_PACKET_BUFFER_COUNT, 0xff)
        self._route_table_size = await self._get(c.CONFIG_ROUTE_TABLE_SIZE)
        await self._cfg(c.CONFIG_INDIRECT_TRANSMISSION_TIMEOUT, 7700)

    async def startup(self, auto_form=False):
        """Perform a complete application startup."""
        e = self._ezsp

        if self._startup:
            LOGGER.debug("startup already running")
            return
        self._startup = True
        await self.initialize()
        await self.addEndpoint(1, 0x0104, 0x0005, [0x0020, 0x0500], [0x0020, 0x0500])
        await self.addEndpoint(13, 0xC05E, 0x0840, [0x1000, ], [0x1000, ])
        await self.addEndpoint(242, 0xA1E0, 0x0061, [0x0021, ], [0x0021, ])
        v = await e.networkInit(queue=False)
        if v[0] != t.EmberStatus.SUCCESS:
            if not auto_form:
                raise Exception("Could not initialize network")
            await self.form_network()

        v = await e.getNetworkParameters(queue=False)
        assert v[0] == t.EmberStatus.SUCCESS  # TODO: Better check
        if v[1] != t.EmberNodeType.COORDINATOR:
            if not auto_form:
                raise Exception("Network not configured as coordinator")

            LOGGER.info("Forming network")
            await self._ezsp.leaveNetwork(queue=False)
            await asyncio.sleep(1)  # TODO
            await self.form_network()

        await self._policy()
        nwk = await e.getNodeId(queue=False)
        self._nwk = nwk[0]
        ieee = await e.getEui64(queue=False)
        self._ieee = ieee[0]
        self._startup = False
        e.Run_enable()
        _groups = set(self._groups)
        await self._read_multicast_table()
        LOGGER.debug("restore groups: %s",  _groups)
        for group_id in _groups:
            await self.subscribe_group(group_id)

    async def addEndpoint(self, endpoint, profile, deviceid, input_cluster,
                          output_cluster):
        e = self._ezsp
        result = await e.addEndpoint(
                       endpoint,
                       profile,
                       deviceid,
                       0,
                       len(input_cluster),
                       len(output_cluster),
                       input_cluster,
                       output_cluster,
                       queue=False)
        LOGGER.debug("addEndpoint result: %s", result)

    async def form_network(self, channel=15, pan_id=None, extended_pan_id=None):
        channel = t.uint8_t(channel)

        if pan_id is None:
            pan_id = t.uint16_t.from_bytes(os.urandom(2), 'little')
        pan_id = t.uint16_t(pan_id)

        if extended_pan_id is None:
            extended_pan_id = t.fixed_list(8, t.uint8_t)([t.uint8_t(0)] * 8)

        initial_security_state = bellows.zigbee.util.zha_security(
                controller=True)
        v = await self._ezsp.setInitialSecurityState(initial_security_state,
                                                     queue=False)
        assert v[0] == t.EmberStatus.SUCCESS  # TODO: Better check

        parameters = t.EmberNetworkParameters()
        parameters.panId = pan_id
        parameters.extendedPanId = extended_pan_id
        parameters.radioTxPower = t.uint8_t(8)
        parameters.radioChannel = channel
        parameters.joinMethod = t.EmberJoinMethod.USE_MAC_ASSOCIATION
        parameters.nwkManagerId = t.EmberNodeId(0)
        parameters.nwkUpdateId = t.uint8_t(0)
        parameters.channels = t.uint32_t(0)

        await self._ezsp.formNetwork(parameters, queue=False)
        await self._ezsp.setValue(t.EzspValueId.VALUE_STACK_TOKEN_WRITING, 1, queue=False)
        await self._ezsp.setValue(t.EzspValueId.VALUE_MAC_PASSTHROUGH_FLAGS, 3, queue=False)

    async def _cfg(self, config_id, value, optional=False):
        v = await self._ezsp.setConfigurationValue(config_id, value, queue=False)
        if not optional:
            assert v[0] == t.EmberStatus.SUCCESS  # TODO: Better check

    async def _get(self, config_id, optional=False):
        v = await self._ezsp.getConfigurationValue(config_id, queue=False)
        if not optional:
            assert v[0] == t.EmberStatus.SUCCESS  # TODO: Better check
        return v[1]

    async def _policy(self):
        """Set up the policies for what the NCP should do."""
        e = self._ezsp
        v = await e.setPolicy(
            t.EzspPolicyId.TC_KEY_REQUEST_POLICY,
            t.EzspDecisionId.GENERATE_NEW_TC_LINK_KEY,
            queue=False
        )
        assert v[0] == t.EmberStatus.SUCCESS  # TODO: Better check
        v = await e.setPolicy(
            t.EzspPolicyId.APP_KEY_REQUEST_POLICY,
            t.EzspDecisionId.ALLOW_APP_KEY_REQUESTS,
            queue=False
        )
        assert v[0] == t.EmberStatus.SUCCESS  # TODO: Better check
        v = await e.setPolicy(
            t.EzspPolicyId.TRUST_CENTER_POLICY,
            t.EzspDecisionId.ALLOW_PRECONFIGURED_KEY_JOINS,
            queue=False
        )
        assert v[0] == t.EmberStatus.SUCCESS  # TODO: Better check

    async def force_remove(self, dev):
        # This should probably be delivered to the parent device instead
        # of the device itself.
        await self._ezsp.removeDevice(dev.nwk, dev.ieee, dev.ieee)

    def ezsp_callback_handler(self, frame_name, args):
        if frame_name == 'incomingMessageHandler':
            self._handle_frame(*args)
        elif frame_name == 'messageSentHandler':
#            if args[4] != t.EmberStatus.SUCCESS:
#                self._handle_frame_failure(*args)
#            else:
            self._handle_frame_sent(*args)
        elif frame_name == 'trustCenterJoinHandler':
            if args[2] == t.EmberDeviceUpdate.DEVICE_LEFT:
                self.handle_leave(args[0], args[1])
            else:
                self.handle_join(args[0], args[1], args[4])
        elif frame_name == 'incomingRouteRecordHandler':
            self.handle_RouteRecord(args[0], args[4])
        elif frame_name == 'incomingRouteErrorHandler':
            self._handle_incomingRouteErrorHandler(args[0], args[1])
        else:
            LOGGER.info("Unused callhander received: %s : %s",  frame_name,  args)

    async def _pull_frames(self):
        import sys
        """continously pull frames out of rec queue."""
        LOGGER.debug("Run receive queue poller")
        while True:
            frame_name, args = await self._ezsp.get_rec_frame()
#            LOGGER.debug("pulled %s", frame_name)
            if frame_name == 'ControllerRestart':
                LOGGER.debug("call startup and stop polling frames")
                self._ezsp.clear_rec_frame()
                self._startup_task = asyncio.ensure_future(self.startup())
                LOGGER.debug("Exit receive queue poller")
                break
            try:
                self.ezsp_callback_handler(frame_name, args)
            except Exception as e:
                exc_type, exc_value, exc_traceback = sys.exc_info()
                LOGGER.debug("frame handler exception, %s", e)
                exep_data = traceback.format_exception(exc_type, exc_value,
                                                       exc_traceback)
                for e in exep_data:
                    LOGGER.debug("> %s", e)

    def _handle_frame(self, message_type, aps_frame, lqi, rssi, sender, 
            binding_index, address_index, message):
        if message_type in (t.EmberIncomingMessageType.INCOMING_MULTICAST_LOOPBACK, 
                            t.EmberIncomingMessageType.INCOMING_BROADCAST_LOOPBACK):
            LOGGER.debug("drop received broadcast/multicast from self")
            return
        try:
            device = self.get_device(nwk=sender)
        except KeyError:
            LOGGER.debug("No such device %s", sender)
            return

        device.radio_details(lqi, rssi)
        try:
            tsn, command_id, is_reply, args = self.deserialize(
                    device, aps_frame.sourceEndpoint, aps_frame.clusterId, 
                    message)
        except ValueError as e:
            LOGGER.error("Failed to parse message (%s) on cluster %d, because %s",
                    binascii.hexlify(message), aps_frame.clusterId, e)
            return

        if is_reply:
            self._handle_reply(device, aps_frame, tsn, command_id, args, 
                    message_type=message_type)
        else:
            self.handle_message(device, False, aps_frame.profileId, 
                    aps_frame.clusterId, aps_frame.sourceEndpoint, 
                    aps_frame.destinationEndpoint, tsn, command_id, args, 
                    message_type=message_type)

    def _handle_reply(self, sender, aps_frame, tsn, command_id, args, **kwargs):
        try:
            send_fut, reply_fut = self._pending[tsn]
            if send_fut.done():
                self._pending.pop(tsn)
            if reply_fut:
                reply_fut.set_result(args)
            return
        except KeyError:
<<<<<<< HEAD
            LOGGER.debug("[0x%04x:%s:0x%04x] Unexpected response TSN=%s command=%s args=%s ",
=======
            LOGGER.debug("0x%04x:%s:0x%04x Unexpected response TSN=%s command=%s args=%s ",
>>>>>>> 1599f3e9
                         sender.nwk, aps_frame.sourceEndpoint, aps_frame.clusterId,
                         tsn, command_id, args)
        except asyncio.futures.InvalidStateError as exc:
            LOGGER.debug("[0x%04x:%s:0x%04x] Invalid state on future - probably duplicate response: %s",
            sender.nwk, aps_frame.sourceEndpoint, aps_frame.clusterId, exc)
            # We've already handled, don't drop through to device handler
            return

        self.handle_message(sender, True, aps_frame.profileId,
                aps_frame.clusterId, aps_frame.sourceEndpoint,
                aps_frame.destinationEndpoint, tsn, command_id, args,
                **kwargs)

    def _handle_frame_failure(self, message_type, destination, aps_frame, message_tag, status, message):
        try:
            send_fut, reply_fut = self._pending.pop(message_tag)
            send_fut.set_result(status)
            send_fut.set_exception(DeliveryError("Message send failure _frame_failure: %s" % (status, )))
            if reply_fut:
                reply_fut.cancel()
        except KeyError:
            LOGGER.debug("[0x%04x:%s:0x%04x] Unexpected message send failure _frame_failure", 
                    destination.nwk, aps_frame.sourceEndpoint, aps_frame.clusterId)
        except asyncio.futures.InvalidStateError as exc:
            LOGGER.debug("Invalid state on future - probably duplicate response: %s", 
                    destination.nwk, aps_frame.sourceEndpoint, aps_frame.clusterId,
                    exc)

    def _handle_frame_sent(self, message_type, destination, aps_frame, message_tag, status, message):
        try:
            send_fut, reply_fut = self._pending[message_tag]
            # Sometimes messageSendResult and a reply come out of order
            # If we've already handled the reply, delete pending
            if reply_fut is None or reply_fut.done():
                self._pending.pop(message_tag)
            send_fut.set_result(status)
        except KeyError:
            LOGGER.debug("[0x%04x:%s:0x%04x] Unexpected message send notification", 
                    destination, aps_frame.destinationEndpoint, aps_frame.clusterId)
        except asyncio.futures.InvalidStateError as exc:
            LOGGER.debug("[0x%04x:%s:0x%04x] Invalid state on future - probably duplicate response: %s",
                    destination, aps_frame.destinationEndpoint, aps_frame.clusterId,
                    exc)

    def _handle_route_record(self, *args):
        LOGGER.debug("Route Record:%s", args)

    def _handle_incomingRouteErrorHandler(self, status, nwkid):
        LOGGER.debug("Route Record ERROR:%s:%s", status, nwkid)

    async def request(self, nwk, profile, cluster, src_ep, dst_ep, sequence,
                      data, expect_reply=True, timeout=15, request_type='unicast'):
        if request_type == 'unicast':
            v = await self.urequest(nwk, profile, cluster, src_ep, dst_ep,
                                    sequence, data, expect_reply=expect_reply,
                                    timeout=timeout)
        elif request_type == 'multicast':
            v = 0
            await self.mrequest(nwk, profile, cluster, src_ep, dst_ep, sequence,
                                data, expect_reply=False, timeout=timeout)
        return v

    async def mrequest(self, nwk, profile, cluster, src_ep, dst_ep, sequence,
                       data, expect_reply=False, timeout=2):
        send_fut = asyncio.Future()
        reply_fut = None
        self._pending[sequence] = (send_fut, reply_fut)

        aps_frame = t.EmberApsFrame()
        aps_frame.profileId = t.uint16_t(profile)
        aps_frame.clusterId = t.uint16_t(cluster)
        aps_frame.sourceEndpoint = t.uint8_t(src_ep)
        aps_frame.destinationEndpoint = t.uint8_t(dst_ep)
        aps_frame.options = t.EmberApsOption(t.EmberApsOption.APS_OPTION_NONE)
        aps_frame.groupId = t.uint16_t(nwk)
        aps_frame.sequence = t.uint8_t(sequence)
        LOGGER.debug(
            "sendMultiCast to GROUP:0x%04x DST_EP:%s PROFIL_ID:%s CLUSTER:0x%04x TSN:%s, Timeout:%s",
            nwk, dst_ep, profile,  cluster, sequence, timeout,
            )
        try:
            v = await asyncio.wait_for(
                self._ezsp.sendMulticast(aps_frame, 0, 3,  sequence, data),
                timeout)
        except asyncio.TimeoutError:
            LOGGER.error(
                "Multicast uart timeout GROUP:0x%04x DST_EP:%s PROFIL_ID:%s CLUSTER:0x%04x TSN:%s, Timeout:%s",
                nwk, dst_ep, profile,  cluster, sequence, timeout,
            )
            self._pending.pop(sequence)
            send_fut.cancel()
        if v[0] != t.EmberStatus.SUCCESS:
            self._pending.pop(sequence)
            send_fut.cancel()
            LOGGER.error("Multicast send failure GROUP:0x%04x DST_EP:%s PROFIL_ID:%s CLUSTER:0x%04x TSN:%s, Timeout:%s",
                         nwk, dst_ep, profile,  cluster, sequence,  timeout,
                         )
        return v

    @zigpy.util.retryable_request
    async def urequest(self, nwk, profile, cluster, src_ep, dst_ep, sequence,
                       data, expect_reply=True, timeout=15):
<<<<<<< HEAD
        LOGGER.debug("pending message queue length: %s", len(self._pending))
=======
#        LOGGER.debug("pending message queue length: %s", len(self._pending))
>>>>>>> 1599f3e9

        send_fut = asyncio.Future()
        reply_fut = None
        if expect_reply:
            reply_fut = asyncio.Future()
        self._pending[sequence] = (send_fut, reply_fut)

        aps_frame = t.EmberApsFrame()
        aps_frame.profileId = t.uint16_t(profile)
        aps_frame.clusterId = t.uint16_t(cluster)
        aps_frame.sourceEndpoint = t.uint8_t(src_ep)
        aps_frame.destinationEndpoint = t.uint8_t(dst_ep)
        aps_frame.options = t.EmberApsOption(
            t.EmberApsOption.APS_OPTION_RETRY |
            t.EmberApsOption.APS_OPTION_ENABLE_ROUTE_DISCOVERY
        )
        aps_frame.groupId = t.uint16_t(0)
        aps_frame.sequence = t.uint8_t(sequence)
        LOGGER.debug(
            "[0x%04x:%s:0x%04x] sendUnicast  on PROFIL_ID:%s TSN:%s, Timeout:%s",
            nwk, dst_ep, cluster, profile, sequence, timeout,
            )
        try:
            v = await asyncio.wait_for(self._ezsp.sendUnicast(self.direct,
                                       nwk, aps_frame, sequence, data), timeout)
        except asyncio.TimeoutError:
            LOGGER.debug(
                "[0x%04x:%s:0x%04x] sendunicast uart timeout on PROFIL_ID:%s TSN:%s, Timeout:%s",
                nwk, dst_ep, cluster, profile, sequence, timeout)
            self._pending.pop(sequence)
            send_fut.cancel()
            if expect_reply:
                reply_fut.cancel()
            raise DeliveryError("Message send failure uart timeout")
        if v[0] != t.EmberStatus.SUCCESS:
            self._pending.pop(sequence)
            send_fut.cancel()
            if expect_reply:
                reply_fut.cancel()
<<<<<<< HEAD
            LOGGER.debug("[0x%04x:%s:0x%04x] sendunicast send failure: PROFIL_ID:%s, TSN:%s, Timeout:%s",
                         nwk, dst_ep, cluster, profile, sequence, timeout)
=======
            LOGGER.debug("sendunicast send failure NWKID:0x%04x DST_EP:%s PROFIL_ID:%s CLUSTER:0x%04x TSN:%s, Timeout:%s",
                         nwk, dst_ep, profile,  cluster, sequence, timeout,
                         )
>>>>>>> 1599f3e9
            raise DeliveryError("Message send failure _send_unicast_fail")
        try:
            v = await asyncio.wait_for(send_fut, timeout)
        except DeliveryError as e:
<<<<<<< HEAD
            LOGGER.debug("[0x%04x:%s:0x%04x] sendunicast send_ACK failure - Error:%s",
                         nwk, dst_ep, cluster, e)
            raise
        except asyncio.TimeoutError:
            LOGGER.debug("[0x%04x:%s:0x%04x] sendunicast message send_ACK timeout PROFIL_ID:%s TSN:%s, Timeout:%s",
                         nwk, dst_ep, cluster, profile, sequence, timeout)
=======
            LOGGER.debug("0x%04x:%s:0x%04x sendunicast send_ACK failure - Error:%s",
                         nwk, dst_ep, cluster, e)
            raise
        except asyncio.TimeoutError:
            LOGGER.debug("sendunicast message send_ACK timeout NWKID:0x%04x DST_EP:%s PROFIL_ID:%s CLUSTER:0x%04x TSN:%s, Timeout:%s",
                         nwk, dst_ep, profile,  cluster, sequence, timeout,
                         )

>>>>>>> 1599f3e9
            self._pending.pop(sequence)
            if expect_reply:
                reply_fut.cancel()
            raise DeliveryError("SEND_ACK_TIMEOUT")
        if expect_reply:
            try:
                v = await asyncio.wait_for(reply_fut, timeout)
            except asyncio.TimeoutError:
                LOGGER.debug(
                        "[0x%04x:%s:0x%04x] sendunicast reply(TSN:%s) timeout failure",
                        nwk, dst_ep, cluster, sequence)
                self._pending.pop(sequence)
                raise DeliveryError("sendunicast reply timeout error")
            return v

    async def permit(self, time_s=60):
        assert 0 <= time_s <= 254
        """ send mgmt-permit-join to all router """
        await self.send_zdo_broadcast(0x0036, 0x0000, 0x00, [time_s, 0])
        return self._ezsp.permitJoining(time_s)

    async def permit_with_key(self, node, code, time_s=60):
        if type(node) is not t.EmberEUI64:
            node = t.EmberEUI64([t.uint8_t(p) for p in node])

        key = zigpy.util.convert_install_code(code)
        if key is None:
            raise Exception("Invalid install code")

        v = await self._ezsp.addTransientLinkKey(node, key)
        if v[0] != t.EmberStatus.SUCCESS:
            raise Exception("Failed to set link key")

        v = await self._ezsp.setPolicy(
            t.EzspPolicyId.TC_KEY_REQUEST_POLICY,
            t.EzspDecisionId.GENERATE_NEW_TC_LINK_KEY,
        )
        if v[0] != t.EmberStatus.SUCCESS:
            raise Exception("Failed to change policy to allow generation of new trust center keys")
        """ send mgmt-permit-join to all router """
        await self.send_zdo_broadcast(0x0036, 0x0000, 0x00, [time_s, 0])
        return self._ezsp.permitJoining(time_s, True)

    async def send_zdo_broadcast(self, command, grpid, radius, args):
        """ create aps_frame for zdo broadcast."""
        aps_frame = t.EmberApsFrame()
        aps_frame.profileId = t.uint16_t(0x0000)        # 0 for zdo
        aps_frame.clusterId = t.uint16_t(command)
        aps_frame.sourceEndpoint = t.uint8_t(0)         # endpoint 0x00 for zdo
        aps_frame.destinationEndpoint = t.uint8_t(0)   # endpoint 0x00 for zdo
        aps_frame.options = t.EmberApsOption(
            t.EmberApsOption.APS_OPTION_NONE
        )
        aps_frame.groupId = t.uint16_t(grpid)
        aps_frame.sequence = t.uint8_t(self.get_sequence())
        radius = t.uint8_t(radius)
        data = aps_frame.sequence.to_bytes(1, 'little')
        schema = zigpy.zdo.types.CLUSTERS[command][2]
        data += t.serialize(args, schema)
        LOGGER.debug("zdo-broadcast: %s - %s", aps_frame, data)
        await self._ezsp.sendBroadcast(0xfffd, aps_frame, radius, len(data), data)

    async def subscribe_group(self, group_id):
        """check if already subscribed, if not find a free entry and subscribe group_id."""

        e = self._ezsp
        index = None
        if group_id in self._groups:
            return
        else:
            self._groups.add(group_id)
        for entry_id in self._multicast_table.keys():
            if self._multicast_table[entry_id].multicastId == group_id:
                LOGGER.debug("multicast group %s already subscribed", group_id)
                return
            if self._multicast_table[entry_id].endpoint == 0:
                index = entry_id
        if index is None:
            LOGGER.critical("multicast table full,  can not add %s", group_id)
            return
        self._multicast_table[index].endpoint = t.uint8_t(1)
        self._multicast_table[index].multicastId = t.EmberMulticastId(group_id)
        result = await e.setMulticastTableEntry(t.uint8_t(index), self._multicast_table[index])
        return result

    async def unsubscribe_group(self, group_id):
        # check if subscribed and then remove
        e = self._ezsp
        self._groups.discard(group_id)
        state = 2
        for entry_id in self._multicast_table.keys():
            if self._multicast_table[entry_id].multicastId == group_id:
                self._multicast_table[entry_id].endpoint = 0
                self._multicast_table[entry_id].multicastId = 0
                (state, ) = await e.setMulticastTableEntry([entry_id, self._multicast_table[entry_id]])
        return state

    async def _read_multicast_table(self):
        # initialize copy of multicast_table, keep a copy in memory to speed up r/w
        e = self._ezsp
        entry_id = 0
        self._groups = set()
        while True:
            (state, MulticastTableEntry) = await e.getMulticastTableEntry(entry_id)
#            LOGGER.debug("read multicast entry %s status %s: %s", entry_id, state, MulticastTableEntry)
            if state == t.EmberStatus.SUCCESS:
                self._multicast_table[entry_id] = MulticastTableEntry
#                if MulticastTableEntry.endpoint:
#                    self._multicast_table["grp_index"][MulticastTableEntry.multicastId] = entry_id
            else:
                break
            entry_id += 1

    def get_neighbor(self, nwkId):
        if nwkId in self._neighbor_table["index"]:
            return self._neighbor_table.get(nwkId, None)

    async def read_neighbor_table(self):
        # initialize copy of neighbor table, keep a copy in memory to speed up r/w
        e = self._ezsp
        entry_id = 0
        self._neighbor_table = dict()
        self._neighbor_table["index"] = list()
        while True:
            try:
                (state, NeighborTableEntry) = await e.getNeighbor(entry_id)
            except DeliveryError:
                return
            if state == t.EmberStatus.SUCCESS:
                self._neighbor_table[NeighborTableEntry.shortId] = NeighborTableEntry
                self._neighbor_table["index"].append(NeighborTableEntry.shortId)
            else:
                break
            entry_id += 1
        return self._neighbor_table["index"]

    async def read_child_table(self):
        """initialize copy of child table. """

        LOGGER.debug("ReadingChildTable")
        e = self._ezsp
        entry_id = 0
        self._child_table = dict()
        self._child_table["index"] = list()
        result = await e.getParentChildParameters()
        LOGGER.debug("ChildParameters, %s", result)
        if result[0] == 0:
            return
        while entry_id < 32:
            try:
                result = await e.getChildData(entry_id)
            except DeliveryError:
                raise
            LOGGER.debug("ChildTable, %s", result)
#           if result[0] == t.EmberStatus.SUCCESS:
 #               self._child_table[ChildTableEntry.id] = ChildTableEntry
 #               self._child_table["index"].append(ChildTableEntry.id)
 #           else:
 #               break
            entry_id += 1
 #       return self._child_table["index"]

    async def read_route_table(self):
        LOGGER.debug("Reading RouteTable")
        e = self._ezsp
        entry_id = 0
        self._route_table = dict()
        self._route_table["index"] = dict()
        while entry_id < self._route_table_size:
            try:
                result = await e.getRouteTableEntry(entry_id)
            except DeliveryError:
                raise
            LOGGER.debug("RouteTable(%s) %s", entry_id, result)
            self._route_table[entry_id] = result[1]
            if not result[1].nextHop == 0:
                self._route_table["index"][result[1].destination] = entry_id
            entry_id += 1

    async def _write_multicast_table(self):
        # write copy to NCP
        pass<|MERGE_RESOLUTION|>--- conflicted
+++ resolved
@@ -309,11 +309,8 @@
                 reply_fut.set_result(args)
             return
         except KeyError:
-<<<<<<< HEAD
+
             LOGGER.debug("[0x%04x:%s:0x%04x] Unexpected response TSN=%s command=%s args=%s ",
-=======
-            LOGGER.debug("0x%04x:%s:0x%04x Unexpected response TSN=%s command=%s args=%s ",
->>>>>>> 1599f3e9
                          sender.nwk, aps_frame.sourceEndpoint, aps_frame.clusterId,
                          tsn, command_id, args)
         except asyncio.futures.InvalidStateError as exc:
@@ -416,11 +413,7 @@
     @zigpy.util.retryable_request
     async def urequest(self, nwk, profile, cluster, src_ep, dst_ep, sequence,
                        data, expect_reply=True, timeout=15):
-<<<<<<< HEAD
         LOGGER.debug("pending message queue length: %s", len(self._pending))
-=======
-#        LOGGER.debug("pending message queue length: %s", len(self._pending))
->>>>>>> 1599f3e9
 
         send_fut = asyncio.Future()
         reply_fut = None
@@ -460,35 +453,19 @@
             send_fut.cancel()
             if expect_reply:
                 reply_fut.cancel()
-<<<<<<< HEAD
+
             LOGGER.debug("[0x%04x:%s:0x%04x] sendunicast send failure: PROFIL_ID:%s, TSN:%s, Timeout:%s",
                          nwk, dst_ep, cluster, profile, sequence, timeout)
-=======
-            LOGGER.debug("sendunicast send failure NWKID:0x%04x DST_EP:%s PROFIL_ID:%s CLUSTER:0x%04x TSN:%s, Timeout:%s",
-                         nwk, dst_ep, profile,  cluster, sequence, timeout,
-                         )
->>>>>>> 1599f3e9
             raise DeliveryError("Message send failure _send_unicast_fail")
         try:
             v = await asyncio.wait_for(send_fut, timeout)
         except DeliveryError as e:
-<<<<<<< HEAD
             LOGGER.debug("[0x%04x:%s:0x%04x] sendunicast send_ACK failure - Error:%s",
                          nwk, dst_ep, cluster, e)
             raise
         except asyncio.TimeoutError:
             LOGGER.debug("[0x%04x:%s:0x%04x] sendunicast message send_ACK timeout PROFIL_ID:%s TSN:%s, Timeout:%s",
                          nwk, dst_ep, cluster, profile, sequence, timeout)
-=======
-            LOGGER.debug("0x%04x:%s:0x%04x sendunicast send_ACK failure - Error:%s",
-                         nwk, dst_ep, cluster, e)
-            raise
-        except asyncio.TimeoutError:
-            LOGGER.debug("sendunicast message send_ACK timeout NWKID:0x%04x DST_EP:%s PROFIL_ID:%s CLUSTER:0x%04x TSN:%s, Timeout:%s",
-                         nwk, dst_ep, profile,  cluster, sequence, timeout,
-                         )
-
->>>>>>> 1599f3e9
             self._pending.pop(sequence)
             if expect_reply:
                 reply_fut.cancel()
