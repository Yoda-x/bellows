import asyncio
import functools
import logging

import bellows.types as t
from bellows.zigbee import util
from bellows.zigbee.zcl import foundation


LOGGER = logging.getLogger(__name__)


def deserialize(cluster_id, data):
    frame_control, data = data[0], data[1:]
    frame_type = frame_control & 0b0011
    direction = (frame_control & 0b1000) >> 3
    if frame_control & 0b0100:
        # Manufacturer specific value present
        data = data[2:]
    tsn, command_id, data = data[0], data[1], data[2:]

    is_reply = bool(direction)

    if frame_type == 1:
        # Cluster command
        if cluster_id not in Cluster._registry:
            LOGGER.debug("Ignoring unknown cluster ID 0x%04x",
                         cluster_id)
            return tsn, command_id + 256, is_reply, data
        cluster = Cluster._registry[cluster_id]
        # Cluster-specific command

        if direction:
            commands = cluster.client_commands
        else:
            commands = cluster.server_commands

        try:
            schema = commands[command_id][1]
            is_reply = commands[command_id][2]
        except KeyError:
            LOGGER.warning("Unknown cluster-specific command %s", command_id)
            return tsn, command_id + 256, is_reply, data

        # Bad hack to differentiate foundation vs cluster
        command_id = command_id + 256
    else:
        # General command
        try:
            schema = foundation.COMMANDS[command_id][1]
            is_reply = foundation.COMMANDS[command_id][2]
        except KeyError:
            LOGGER.warning("Unknown foundation command %s", command_id)
            return tsn, command_id, is_reply, data

    value, data = t.deserialize(data, schema)
    if data != b'':
        # TODO: Seems sane to check, but what should we do?
        LOGGER.warning("Data remains after deserializing ZCL frame")

    return tsn, command_id, is_reply, value


class Registry(type):
    def __init__(cls, name, bases, nmspc):  # noqa: N805
        super(Registry, cls).__init__(name, bases, nmspc)
        if hasattr(cls, 'cluster_id'):
            cls._registry[cls.cluster_id] = cls
        if hasattr(cls, 'cluster_id_range'):
            cls._registry_range[cls.cluster_id_range] = cls
        if hasattr(cls, 'attributes'):
            cls._attridx = {}
            for attrid, (attrname, datatype) in cls.attributes.items():
                cls._attridx[attrname] = attrid
        if hasattr(cls, 'server_commands'):
            cls._server_command_idx = {}
            for command_id, details in cls.server_commands.items():
                command_name, schema, is_reply = details
                cls._server_command_idx[command_name] = command_id
        if hasattr(cls, 'client_commands'):
            cls._client_command_idx = {}
            for command_id, details in cls.client_commands.items():
                command_name, schema, is_reply = details
                cls._client_command_idx[command_name] = command_id


class Cluster(util.ListenableMixin, util.LocalLogMixin, metaclass=Registry):
    """A cluster on an endpoint"""
    _registry = {}
    _registry_range = {}
    _server_command_idx = {}
    _client_command_idx = {}

    def __init__(self, endpoint):
        self._endpoint = endpoint
        self._attr_cache = {}
        self._listeners = {}

    @classmethod
    def from_id(cls, endpoint, cluster_id):
        if cluster_id in cls._registry:
            return cls._registry[cluster_id](endpoint)
        else:
            for cluster_id_range, cluster in cls._registry_range.items():
                if cluster_id_range[0] <= cluster_id <= cluster_id_range[1]:
                    c = cluster(endpoint)
                    c.cluster_id = cluster_id
                    return c

        LOGGER.warning("Unknown cluster %s", cluster_id)
        c = cls(endpoint)
        c.cluster_id = cluster_id
        return c

    @util.retryable_request
    def request(self, general, command_id, schema, *args):
        if len(schema) != len(args):
            self.error("Schema and args lengths do not match in request")
            error = asyncio.Future()
            error.set_exception(ValueError("Wrong number of parameters for request, expected %d argument(s)" % len(schema)))
            return error

        aps = self._endpoint.get_aps(self.cluster_id)
        if general:
            frame_control = 0x00
        else:
            frame_control = 0x01
        data = bytes([frame_control, aps.sequence, command_id])
        data += t.serialize(args, schema)

        return self._endpoint.device.request(aps, data)

    def reply(self, command_id, schema, *args):
        if len(schema) != len(args):
            self.error("Schema and args lengths do not match in reply")
            error = asyncio.Future()
            error.set_exception(ValueError("Wrong number of parameters for reply, expected %d argument(s)" % len(schema)))
            return error

        aps = self._endpoint.get_aps(self.cluster_id)
        frame_control = 0b1001  # Cluster reply command
        data = bytes([frame_control, aps.sequence, command_id])
        data += t.serialize(args, schema)

        return self._endpoint.device.reply(aps, data)

    def handle_message(self, is_reply, aps_frame, tsn, command_id, args):
        if is_reply:
            self.debug("Unexpected ZCL reply 0x%04x: %s", command_id, args)
            return

        self.debug("ZCL request 0x%04x: %s", command_id, args)
        if command_id <= 0xff:
            self.listener_event('zdo_command', aps_frame, tsn, command_id, args)
        else:
            # Unencapsulate bad hack
            command_id -= 256
            self.listener_event('cluster_command', aps_frame, tsn, command_id, args)
            self.handle_cluster_request(aps_frame, tsn, command_id, args)
            return

        if command_id == 0x0a:  # Report attributes
            valuestr = ", ".join([
                "%s=%s" % (a.attrid, a.value.value) for a in args[0]
            ])
            self.debug("Attribute report received: %s", valuestr)
            for attr in args[0]:
                self._update_attribute(attr.attrid, attr.value.value)
        else:
            self.handle_cluster_general_request(aps_frame, tsn, command_id, args)

    def handle_cluster_request(self, aps_frame, tsn, command_id, args):
        self.debug("No handler for cluster command %s", command_id)

    def handle_cluster_general_request(self, aps_frame, tsn, command_id, args):
        self.debug("No handler for general command %s", command_id)

    @asyncio.coroutine
    def read_attributes_raw(self, attributes):
        schema = foundation.COMMANDS[0x00][1]
        attributes = [t.uint16_t(a) for a in attributes]
        v = yield from self.request(True, 0x00, schema, attributes)
        return v

    @asyncio.coroutine
    def read_attributes(self, attributes, allow_cache=False, raw=False):
        if raw:
            assert len(attributes) == 1
        success, failure = {}, {}
        attribute_ids = []
        orig_attributes = {}
        for attribute in attributes:
            if isinstance(attribute, str):
                attrid = self._attridx[attribute]
            else:
                attrid = attribute
            attribute_ids.append(attrid)
            orig_attributes[attrid] = attribute

        to_read = []
        if allow_cache:
            for idx, attribute in enumerate(attribute_ids):
                if attribute in self._attr_cache:
                    success[attributes[idx]] = self._attr_cache[attribute]
                else:
                    to_read.append(attribute)
        else:
            to_read = attribute_ids

        if not to_read:
            if raw:
                return success[attributes[0]]
            return success, failure

        result = yield from self.read_attributes_raw(to_read)
        if not isinstance(result[0], list):
            for attrid in to_read:
                orig_attribute = orig_attributes[attrid]
                failure[orig_attribute] = result[0]  # Assume default response
        else:
            for record in result[0]:
                orig_attribute = orig_attributes[record.attrid]
                if record.status == 0:
                    self._update_attribute(record.attrid, record.value.value)
                    success[orig_attribute] = record.value.value
                else:
                    failure[orig_attribute] = record.status

        if raw:
            # KeyError is an appropriate exception here, I think.
            return success[attributes[0]]
        return success, failure

    def write_attributes(self, attributes, is_report=False):
        args = []
        for attrid, value in attributes.items():
            if isinstance(attrid, str):
                attrid = self._attridx[attrid]
            if attrid not in self.attributes:
                self.error("%d is not a valid attribute id", attrid)
                continue

            if is_report:
                a = foundation.ReadAttributeRecord()
                a.status = 0
            else:
                a = foundation.Attribute()

            a.attrid = t.uint16_t(attrid)
            a.value = foundation.TypeValue()

            try:
                python_type = self.attributes[attrid][1]
                a.value.type = t.uint8_t(foundation.DATA_TYPE_IDX[python_type])
                a.value.value = python_type(value)
                args.append(a)
            except ValueError as e:
                self.error(str(e))

        if is_report:
            schema = foundation.COMMANDS[0x01][1]
            return self.reply(0x01, schema, args)
        else:
            schema = foundation.COMMANDS[0x02][1]
            return self.request(True, 0x02, schema, args)

    def bind(self):
        return self._endpoint.device.zdo.bind(self._endpoint.endpoint_id, self.cluster_id)

    def unbind(self):
        return self._endpoint.device.zdo.unbind(self._endpoint.endpoint_id, self.cluster_id)

    def configure_reporting(self, attribute, min_interval, max_interval, reportable_change):
        schema = foundation.COMMANDS[0x06][1]
        cfg = foundation.AttributeReportingConfig()
        cfg.direction = 0
        cfg.attrid = attribute
        cfg.datatype = foundation.DATA_TYPE_IDX.get(
            self.attributes.get(attribute, (None, None))[1],
            None)
        cfg.min_interval = min_interval
        cfg.max_interval = max_interval
        cfg.reportable_change = reportable_change
        return self.request(True, 0x06, schema, [cfg])

    def command(self, command, *args):
        schema = self.server_commands[command][1]
        return self.request(False, command, schema, *args)

    def client_command(self, command, *args):
        schema = self.client_commands[command][1]
        return self.reply(command, schema, *args)

    @property
    def name(self):
        return self.__class__.__name__

    @property
    def endpoint(self):
        return self._endpoint

    @property
    def commands(self):
        return list(self._server_command_idx.keys())

    def _update_attribute(self, attrid, value):
        self._attr_cache[attrid] = value
        self.listener_event('attribute_updated', attrid, value)

    def log(self, lvl, msg, *args):
        msg = '[0x%04x:%s:0x%04x] ' + msg
        args = (
            self._endpoint.device.nwk,
            self._endpoint.endpoint_id,
            self.cluster_id,
        ) + args
        return LOGGER.log(lvl, msg, *args)

    def __getattr__(self, name):
<<<<<<< HEAD
        try:
            if name in self._client_command_idx:
                return functools.partial(
                    self.client_command,
                    self._client_command_idx[name],
                )
            else:
                return functools.partial(
                    self.command,
                    self._server_command_idx[name],
                )
        except KeyError:
=======
        if name in self._client_command_idx:
            return functools.partial(
                self.client_command,
                self._client_command_idx[name],
            )
        elif name in self._server_command_idx:
            return functools.partial(
                self.command,
                self._server_command_idx[name],
            )
        else:
>>>>>>> 4cf12375
            raise AttributeError("No such command name: %s" % (name, ))

    def __getitem__(self, key):
        return self.read_attributes([key], allow_cache=True, raw=True)


# Import to populate the registry
from . import clusters  # noqa: F401, F402<|MERGE_RESOLUTION|>--- conflicted
+++ resolved
@@ -317,7 +317,6 @@
         return LOGGER.log(lvl, msg, *args)
 
     def __getattr__(self, name):
-<<<<<<< HEAD
         try:
             if name in self._client_command_idx:
                 return functools.partial(
@@ -330,19 +329,6 @@
                     self._server_command_idx[name],
                 )
         except KeyError:
-=======
-        if name in self._client_command_idx:
-            return functools.partial(
-                self.client_command,
-                self._client_command_idx[name],
-            )
-        elif name in self._server_command_idx:
-            return functools.partial(
-                self.command,
-                self._server_command_idx[name],
-            )
-        else:
->>>>>>> 4cf12375
             raise AttributeError("No such command name: %s" % (name, ))
 
     def __getitem__(self, key):
