--- conflicted
+++ resolved
@@ -334,7 +334,6 @@
     server_commands = {}
     client_commands = {}
 
-<<<<<<< HEAD
     def handle_cluster_general_request(self, aps_frame, tsn, command_id, *args):
         if command_id == 0:
             epoc = datetime(2000, 1, 1, 0, 0, 0, 0)
@@ -342,15 +341,6 @@
             for attr in args[0][0]:
                 if attr == 0:
                     diff = datetime.utcnow() - epoc
-=======
-    def handle_cluster_request(self, aps_frame, tsn, command_id, *args):
-        if command_id == 0:
-            data = {}
-            for attr in args[0][0]:
-                if attr == 0:
-                    epoch = datetime(2000, 1, 1, 0, 0, 0, 0)
-                    diff = datetime.utcnow() - epoch
->>>>>>> 4cf12375
                     data[attr] = diff.total_seconds()
                 elif attr == 1:
                     data[attr] = 7
