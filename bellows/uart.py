import asyncio
import binascii
import logging
import serial_asyncio
import serial

import bellows.types as t


LOGGER = logging.getLogger(__name__)


class Gateway(asyncio.Protocol):
    FLAG = b'\x7E'  # Marks end of frame
    ESCAPE = b'\x7D'
    XON = b'\x11'  # Resume transmission
    XOFF = b'\x13'  # Stop transmission
    SUBSTITUTE = b'\x18'
    CANCEL = b'\x1A'  # Terminates a frame in progress
    STUFF = 0x20
    RANDOMIZE_START = 0x42
    RANDOMIZE_SEQ = 0xB8
    reTx = 0b00001000

    RESERVED = FLAG + ESCAPE + XON + XOFF + SUBSTITUTE + CANCEL

    class Terminator:
        pass

    def __init__(self, application, connected_future=None):
        self._send_seq = 0
        self._rec_seq = 0
        self._buffer = b''
        self._application = application
        self._reset_future = None
        self._connected_future = connected_future
        self._sendq = asyncio.Queue()
        self._pending = (-1, None)
        self._reject_mode = 0

    def connection_made(self, transport):
        """Callback when the uart is connected."""
        self._transport = transport
        if self._connected_future is not None:
            self._connected_future.set_result(True)
            asyncio.async(self._send_task())

    def data_received(self, data):
        """Callback when there is data received from the uart."""
        # TODO: Fix this handling for multiple instances of the characters
        # If a Cancel Byte or Substitute Byte is received, the bytes received
        # so far are discarded. In the case of a Substitute Byte, subsequent
        # bytes will also be discarded until the next Flag Byte.
        if self.CANCEL in data:
            self._buffer = b''
            data = data[data.rfind(self.CANCEL) + 1:]
        if self.SUBSTITUTE in data:
            self._buffer = b''
            data = data[data.find(self.FLAG) + 1:]

        self._buffer += data
        while self._buffer:
            frame, self._buffer = self._extract_frame(self._buffer)
            if frame is None:
                break
            self.frame_received(frame)

    def _extract_frame(self, data):
        """Extract a frame from the data buffer."""
        if self.FLAG in data:
            place = data.find(self.FLAG)
            return self._unstuff(data[:place + 1]), data[place + 1:]
        return None, data

    def frame_received(self, data):
        """Frame receive handler."""
        if (data[0] & 0b10000000) == 0:
            self.data_frame_received(data)
        elif (data[0] & 0b11100000) == 0b10000000:
            self.ack_frame_received(data)
        elif (data[0] & 0b11100000) == 0b10100000:
            self.nak_frame_received(data)
        elif data[0] == 0b11000000:
            self.rst_frame_received(data)
        elif data[0] == 0b11000001:
            self.rstack_frame_received(data)
        elif data[0] == 0b11000010:
            self.error_frame_received(data)
        else:
            LOGGER.error("UNKNOWN FRAME RECEIVED: %r", data)  # TODO

    def data_frame_received(self, data):
        """Data frame receive handler."""
        LOGGER.debug("Data frame: %s", binascii.hexlify(data))
        seq = (data[0] & 0b01110000) >> 4
        if data[0] & self.reTx:
            LOGGER.debug("ASH retransmit received")
        if self._rec_seq != seq:
            if not self._reject_mode:
                self._reject_mode = 1
                self.write(self._nack_frame())
                LOGGER.debug("Reject_mode on %s", binascii.hexlify(data))
            return
        else:
            if self._reject_mode:
                self._reject_mode = 0
                LOGGER.debug("Reject_mode off %s", binascii.hexlify(data))
            self._rec_seq = (seq + 1) % 8
            self.write(self._ack_frame())
            self._handle_ack(data[0])
            self._application.frame_received(self._randomize(data[1:-3]))

    def ack_frame_received(self, data):
        """Acknowledgement frame receive handler."""
        LOGGER.debug("ACK frame: %s", binascii.hexlify(data))
        self._handle_ack(data[0])

    def nak_frame_received(self, data):
        """Negative acknowledgement frame receive handler."""
        LOGGER.debug("NAK frame: %s", binascii.hexlify(data))
        self._handle_nak(data[0])

    def rst_frame_received(self, data):
        """Reset frame handler."""
        LOGGER.debug("RST frame: %s", binascii.hexlify(data))

    def rstack_frame_received(self, data):
        """Reset acknowledgement frame receive handler."""
        self._send_seq = 0
        self._rec_seq = 0
        try:
            code = t.NcpResetCode(data[2])
        except ValueError:
            code = t.NcpResetCode.ERROR_UNKNOWN_EM3XX_ERROR

        LOGGER.debug("RSTACK Version: %d Reason: %s frame: %s", data[1], code.name, binascii.hexlify(data))
        # Only handle the frame, if it is a reply to our reset request
        if code is not t.NcpResetCode.RESET_SOFTWARE:
            return

        if self._reset_future is None:
            LOGGER.warn("Reset future is None")
            return

        self._reset_future.set_result(True)

    def error_frame_received(self, data):
        """Error frame receive handler."""
        try:
            code = t.NcpResetCode(data[2])
        except ValueError:
            code = t.NcpResetCode.ERROR_UNKNOWN_EM3XX_ERROR
        if code is t.NcpResetCode.ERROR_EXCEEDED_MAXIMUM_ACK_TIMEOUT_COUNT:
            self.reset()
            LOGGER.warn("Error (%s), reset connection", code.name)
        else:
            LOGGER.debug("Error frame: %s", binascii.hexlify(data))

    def write(self, data):
        """Send data to the uart."""
        LOGGER.debug("Sending: %s", binascii.hexlify(data))
        self._transport.write(data)

    def close(self):
        self._sendq.put_nowait(self.Terminator)
        self._transport.close()

    async def reset(self):
        """Sends a reset frame."""
        # TODO: It'd be nice to delete self._reset_future.
        if self._reset_future is not None:
            raise TypeError("reset can only be called on a new connection")

        self.write(self._rst_frame())
        self._reset_future = asyncio.Future()
        await self._reset_future
        self._reset_future = None

    async def _send_task(self):
        """Send queue handler."""
        while True:
            item = await self._sendq.get()
            if item is self.Terminator:
                break
            data, seq = item
            success = False
            rxmit = 0
            while not success:
                self._pending = (seq, asyncio.Future())
                self.write(self._data_frame(data, seq, rxmit))
                rxmit = 1
                success = await self._pending[1]

    def _handle_ack(self, control):
        """Handle an acknowledgement frame."""
        ack = ((control & 0b00000111) - 1) % 8
        if ack == self._pending[0]:
            pending, self._pending = self._pending, (-1, None)
            pending[1].set_result(True)

    def _handle_nak(self, control):
        """Handle negative acknowledgment frame."""
        nak = control & 0b00000111
        if nak == self._pending[0]:
            self._pending[1].set_result(False)

    def data(self, data):
        """Send a data frame."""
        seq = self._send_seq
        self._send_seq = (seq + 1) % 8
        self._sendq.put_nowait((data, seq))

    def _data_frame(self, data, seq, rxmit):
        """Construct a data frame."""
        assert 0 <= seq <= 7
        assert 0 <= rxmit <= 1
        control = (seq << 4) | (rxmit << 3) | self._rec_seq
        return self._frame(bytes([control]), self._randomize(data))

    def _ack_frame(self):
        """Construct a acknowledgement frame."""
        assert 0 <= self._rec_seq < 8
        control = bytes([0b10000000 | (self._rec_seq & 0b00000111)])
        return self._frame(control, b'')

    def _nack_frame(self):
        """Construct a nack frame."""
<<<<<<< HEAD
        nack = (self._rec_seq) % 8
=======
        nack = ( self._rec_seq ) % 8 
>>>>>>> 8114d92b
        assert 0 <= nack < 8
        control = bytes([0b10100000 | (nack & 0b00000111)])
        return self._frame(control, b'')

    def _rst_frame(self):
        """Construct a reset frame."""
        return self.CANCEL + self._frame(b'\xC0', b'')

    def _frame(self, control, data):
        """Construct a frame."""
        crc = binascii.crc_hqx(control + data, 0xffff)
        crc = bytes([crc >> 8, crc % 256])
        return self._stuff(control + data + crc) + self.FLAG

    def _randomize(self, s):
        """XOR s with a pseudo-random sequence for transmission.

        Used only in data frames

        """
        rand = self.RANDOMIZE_START
        out = b''
        for c in s:
            out += bytes([c ^ rand])
            if rand % 2:
                rand = (rand >> 1) ^ self.RANDOMIZE_SEQ
            else:
                rand = rand >> 1
        return out

    def _stuff(self, s):
        """Byte stuff (escape) a string for transmission."""
        out = b''
        for c in s:
            if c in self.RESERVED:
                out += self.ESCAPE + bytes([c ^ self.STUFF])
            else:
                out += bytes([c])
        return out

    def _unstuff(self, s):
        """Unstuff (unescape) a string after receipt."""
        out = b''
        escaped = False
        for c in s:
            if escaped:
                out += bytes([c ^ self.STUFF])
                escaped = False
            elif c in self.ESCAPE:
                escaped = True
            else:
                out += bytes([c])
        return out


async def connect(port, baudrate, application, loop=None):
    if loop is None:
        loop = asyncio.get_event_loop()

    connection_future = asyncio.Future()
    protocol = Gateway(application, connection_future)

    transport, protocol = await serial_asyncio.create_serial_connection(
        loop,
        lambda: protocol,
        url=port,
        baudrate=baudrate,
        parity=serial.PARITY_NONE,
        stopbits=serial.STOPBITS_ONE,
        xonxoff=True,
    )

    await connection_future

    return protocol<|MERGE_RESOLUTION|>--- conflicted
+++ resolved
@@ -225,13 +225,7 @@
 
     def _nack_frame(self):
         """Construct a nack frame."""
-<<<<<<< HEAD
-        nack = (self._rec_seq) % 8
-=======
-        nack = ( self._rec_seq ) % 8 
->>>>>>> 8114d92b
-        assert 0 <= nack < 8
-        control = bytes([0b10100000 | (nack & 0b00000111)])
+        control = bytes([0b10100000 | (self._rec_seq & 0b00000111)])
         return self._frame(control, b'')
 
     def _rst_frame(self):
